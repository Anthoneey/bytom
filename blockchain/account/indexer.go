package account

import (
	"encoding/json"

	"github.com/bytom/blockchain/query"
	"github.com/bytom/blockchain/signers"
	chainjson "github.com/bytom/encoding/json"
	"github.com/bytom/protocol/bc"
)

const (
	//UTXOPreFix is StandardUTXOKey prefix
	UTXOPreFix = "ACU:"
<<<<<<< HEAD
	//SUTXOPrefix is SmartContractUTXOKey prefix
	SUTXOPrefix = "SCU:"
)

//UTXOKey makes an account unspent outputs key to store
func UTXOKey(id bc.Hash) []byte {
=======
	//SUTXOPrefix is ContractUTXOKey prefix
	SUTXOPrefix = "SCU:"
)

// StandardUTXOKey makes an account unspent outputs key to store
func StandardUTXOKey(id bc.Hash) []byte {
>>>>>>> a6a76de4
	name := id.String()
	return []byte(UTXOPreFix + name)
}

<<<<<<< HEAD
//SUTXOKey makes a smart contract unspent outputs key to store
func SUTXOKey(id bc.Hash) []byte {
=======
// ContractUTXOKey makes a smart contract unspent outputs key to store
func ContractUTXOKey(id bc.Hash) []byte {
>>>>>>> a6a76de4
	name := id.String()
	return []byte(SUTXOPrefix + name)
}

var emptyJSONObject = json.RawMessage(`{}`)

//Annotated init an annotated account object
func Annotated(a *Account) (*query.AnnotatedAccount, error) {
	aa := &query.AnnotatedAccount{
		ID:     a.ID,
		Alias:  a.Alias,
		Quorum: a.Quorum,
		Tags:   &emptyJSONObject,
	}

	tags, err := json.Marshal(a.Tags)
	if err != nil {
		return nil, err
	}
	if len(tags) > 0 {
		rawTags := json.RawMessage(tags)
		aa.Tags = &rawTags
	}

	path := signers.Path(a.Signer, signers.AccountKeySpace)
	var jsonPath []chainjson.HexBytes
	for _, p := range path {
		jsonPath = append(jsonPath, p)
	}
	for _, xpub := range a.XPubs {
		aa.Keys = append(aa.Keys, &query.AccountKey{
			RootXPub:              xpub,
			AccountXPub:           xpub.Derive(path),
			AccountDerivationPath: jsonPath,
		})
	}
	return aa, nil
}<|MERGE_RESOLUTION|>--- conflicted
+++ resolved
@@ -12,32 +12,18 @@
 const (
 	//UTXOPreFix is StandardUTXOKey prefix
 	UTXOPreFix = "ACU:"
-<<<<<<< HEAD
-	//SUTXOPrefix is SmartContractUTXOKey prefix
-	SUTXOPrefix = "SCU:"
-)
-
-//UTXOKey makes an account unspent outputs key to store
-func UTXOKey(id bc.Hash) []byte {
-=======
 	//SUTXOPrefix is ContractUTXOKey prefix
 	SUTXOPrefix = "SCU:"
 )
 
 // StandardUTXOKey makes an account unspent outputs key to store
 func StandardUTXOKey(id bc.Hash) []byte {
->>>>>>> a6a76de4
 	name := id.String()
 	return []byte(UTXOPreFix + name)
 }
 
-<<<<<<< HEAD
-//SUTXOKey makes a smart contract unspent outputs key to store
-func SUTXOKey(id bc.Hash) []byte {
-=======
 // ContractUTXOKey makes a smart contract unspent outputs key to store
 func ContractUTXOKey(id bc.Hash) []byte {
->>>>>>> a6a76de4
 	name := id.String()
 	return []byte(SUTXOPrefix + name)
 }
